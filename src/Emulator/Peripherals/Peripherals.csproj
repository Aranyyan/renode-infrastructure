<?xml version="1.0" encoding="utf-8"?>
<Project DefaultTargets="Build" ToolsVersion="4.0" xmlns="http://schemas.microsoft.com/developer/msbuild/2003">
  <PropertyGroup>
    <Configuration Condition=" '$(Configuration)' == '' ">Debug</Configuration>
    <Platform Condition=" '$(Platform)' == '' ">AnyCPU</Platform>
    <ProjectGuid>{66400796-0C5B-4386-A859-50A2AC3F3DB7}</ProjectGuid>
    <OutputType>Library</OutputType>
    <RootNamespace>Antmicro.Renode</RootNamespace>
    <AssemblyName>Renode-peripherals</AssemblyName>
    <TargetFrameworkVersion>v4.5</TargetFrameworkVersion>
    <ProductVersion>8.0.30703</ProductVersion>
    <SchemaVersion>2.0</SchemaVersion>
    <PropertiesLocation>..\..\..\..\..\output\properties.csproj</PropertiesLocation>
  </PropertyGroup>
  <Import Project="$(PropertiesLocation)" />
  <PropertyGroup Condition=" '$(Configuration)|$(Platform)' == 'Debug|AnyCPU' ">
    <LangVersion>7</LangVersion>
    <DebugSymbols>true</DebugSymbols>
    <DebugType>full</DebugType>
    <Optimize>false</Optimize>
    <OutputPath>bin\Debug</OutputPath>
    <DefineConstants>DEBUG;$(DefineConstants)</DefineConstants>
    <ErrorReport>prompt</ErrorReport>
    <WarningLevel>4</WarningLevel>
    <ConsolePause>false</ConsolePause>
    <AllowUnsafeBlocks>true</AllowUnsafeBlocks>
  </PropertyGroup>
  <PropertyGroup Condition=" '$(Configuration)|$(Platform)' == 'Release|AnyCPU' ">
    <LangVersion>7</LangVersion>
    <DebugType>none</DebugType>
    <Optimize>true</Optimize>
    <OutputPath>bin\Release</OutputPath>
    <ErrorReport>prompt</ErrorReport>
    <WarningLevel>4</WarningLevel>
    <ConsolePause>false</ConsolePause>
    <AllowUnsafeBlocks>true</AllowUnsafeBlocks>
  </PropertyGroup>
  <ItemGroup>
    <Reference Include="System" />
    <Reference Include="Mono.Posix" Condition=" $(CurrentPlatform) != 'Windows'" />
    <Reference Include="System.Drawing" />
    <Reference Include="System.Xml" />
    <Reference Include="Microsoft.CSharp" />
  </ItemGroup>
  <ItemGroup>
    <Compile Include="Peripherals\Timers\EFR32_RTCC.cs" />
    <Compile Include="Peripherals\Timers\EFR32_Timer.cs" />
    <Compile Include="Peripherals\Timers\LiteX_CPUTimer.cs" />
    <Compile Include="Peripherals\Timers\LiteX_Timer.cs" />
    <Compile Include="Peripherals\Timers\LiteX_Timer_64bit.cs" />
    <Compile Include="Peripherals\USB\MPFS_USB.cs" />
    <Compile Include="Peripherals\USB\USBPendrive.cs" />
    <Compile Include="Peripherals\Timers\MPFS_RTC.cs" />
    <Compile Include="Peripherals\Timers\MPFS_Watchdog.cs" />
    <Compile Include="Peripherals\SD\MPFS_SDController.cs" />
    <Compile Include="Peripherals\SPI\MPFS_QSPI.cs" />
    <Compile Include="Peripherals\SPI\CC2538_SSI.cs" />
    <Compile Include="Peripherals\SPI\Micron_MT25Q.cs" />
    <Compile Include="Peripherals\MTD\CFIFlash.cs" />
    <Compile Include="Peripherals\UART\NS16550.cs" />
    <Compile Include="Peripherals\UART\AxiUartLite.cs" />
    <Compile Include="Peripherals\Input\AntMouse.cs" />
    <Compile Include="Peripherals\MTD\CFIFlashExtensions.cs" />
    <Compile Include="Peripherals\MTD\CC2538FlashController.cs" />
    <Compile Include="Peripherals\Input\PS2Keyboard.cs" />
    <Compile Include="Peripherals\Input\PS2Mouse.cs" />
    <Compile Include="Peripherals\MTD\ISPIFlash.cs" />
    <Compile Include="Peripherals\MTD\DummySPIFlash.cs" />
    <Compile Include="Peripherals\Miscellaneous\LED.cs" />
    <Compile Include="Peripherals\Miscellaneous\MPFS_Sysreg.cs" />
    <Compile Include="Peripherals\Miscellaneous\MPFS_DDRMock.cs" />
    <Compile Include="Peripherals\Memory\ArrayMemory.cs" />
    <Compile Include="Peripherals\Memory\ArrayMemoryWithReadonlys.cs" />
    <Compile Include="Peripherals\Miscellaneous\EmulatorController.cs" />
    <Compile Include="Peripherals\IRQControllers\PL190.cs" />
    <Compile Include="Peripherals\IRQControllers\SIC.cs" />
    <Compile Include="Peripherals\IRQControllers\EOSS3_IntrCtrl.cs" />
    <Compile Include="Peripherals\Cache\PL310.cs" />
    <Compile Include="Peripherals\IRQControllers\EXTI.cs" />
    <Compile Include="Peripherals\DMA\STM32DMA.cs" />
    <Compile Include="Peripherals\DMA\UDMA.cs" />
    <Compile Include="Peripherals\DMA\MPFS_PDMA.cs" />
    <Compile Include="Peripherals\DMA\STM32LDMA.cs" />
    <Compile Include="Peripherals\Miscellaneous\ArmSysCtl.cs" />
    <Compile Include="Peripherals\DMA\OmapDma.cs" />
    <Compile Include="Peripherals\EfmSystemDevice.cs" />
    <Compile Include="Peripherals\UART\GaislerUART.cs" />
    <Compile Include="Peripherals\Bus\GaislerAHBPlugAndPlayInfo.cs" />
    <Compile Include="Peripherals\Bus\GaislerAHBPlugAndPlayRecord.cs" />
    <Compile Include="Peripherals\Bus\GaislerAPBController.cs" />
    <Compile Include="Peripherals\Bus\IGaislerAHB.cs" />
    <Compile Include="Peripherals\Bus\GaislerAPBPlugAndPlayRecord.cs" />
    <Compile Include="Peripherals\Bus\IGaislerAPB.cs" />
    <Compile Include="Peripherals\Network\GaislerEth.cs" />
    <Compile Include="Peripherals\MemoryControllers\ESAMemoryController.cs" />
    <Compile Include="Peripherals\IRQControllers\GaislerMIC.cs" />
    <Compile Include="Peripherals\Timers\GaislerGPTimer.cs" />
    <Compile Include="Peripherals\GPIOPort\GaislerGPIO.cs" />
    <Compile Include="Peripherals\Network\ZynqEthernet.cs" />
    <Compile Include="Peripherals\Timers\TegraTimer.cs" />
    <Compile Include="Peripherals\Timers\OMAP_GPTimer.cs" />
    <Compile Include="Peripherals\Timers\STM32_Timer.cs" />
    <Compile Include="Peripherals\Timers\SP804.cs" />
    <Compile Include="Peripherals\Timers\EOSS3_SimplePeriodicTimer.cs" />
    <Compile Include="Peripherals\Timers\CadenceTTC.cs" />
    <Compile Include="Peripherals\UART\STM32_UART.cs" />
    <Compile Include="Peripherals\UART\STM32W_UART.cs" />
    <Compile Include="Peripherals\UART\EFM32_UART.cs" />
    <Compile Include="Peripherals\SD\SDHCI.cs" />
    <Compile Include="Peripherals\USBDeprecated\PortStatusAndControlRegister.cs" />
    <Compile Include="Peripherals\USBDeprecated\USBDescriptor.cs" />
    <Compile Include="Peripherals\USBDeprecated\DescriptorType.cs" />
    <Compile Include="Peripherals\USBDeprecated\IUSBHub.cs" />
    <Compile Include="Peripherals\USBDeprecated\DummyUSBDevice.cs" />
    <Compile Include="Peripherals\USBDeprecated\USBRequestException.cs" />
    <Compile Include="Peripherals\USBDeprecated\USBEthernetEmulationModelDevice.cs" />
    <Compile Include="Peripherals\USBDeprecated\USBCommunicationClass.cs" />
    <Compile Include="Peripherals\USBDeprecated\USBEthernetControlModelDevicesSubclass.cs" />
    <Compile Include="Peripherals\USBDeprecated\USBEthernetControlModelDevice.cs" />
    <Compile Include="Peripherals\USBDeprecated\USBLanguageID.cs" />
    <Compile Include="Peripherals\USBDeprecated\USBRequestType.cs" />
    <Compile Include="Peripherals\USBDeprecated\SMSC9500.cs" />
    <Compile Include="Peripherals\USBDeprecated\USBSetupPacket.cs" />
    <Compile Include="Peripherals\USBDeprecated\PortStatusAndControlRegisterChanges.cs" />
    <Compile Include="Peripherals\PCI\VersatilePCI.cs" />
    <Compile Include="Peripherals\PCI\MPFS_PCIe.cs" />
    <Compile Include="Peripherals\PCI\PCIeMemory.cs" />
    <Compile Include="Peripherals\PCI\PIIX.cs" />
    <Compile Include="Peripherals\PCI\PCIHost_Bridge.cs" />
    <Compile Include="Peripherals\SPI\FakeEfmSPITransmitter.cs" />
    <Compile Include="Peripherals\UART\LEUART.cs" />
    <Compile Include="Peripherals\USBDeprecated\MassStorage.cs" />
    <Compile Include="Peripherals\Network\KS8851.cs" />
    <Compile Include="Peripherals\SPI\UARTToSpiConverter.cs" />
    <Compile Include="Peripherals\USBDeprecated\IUSBPeripheral.cs" />
    <Compile Include="Peripherals\USBDeprecated\SCSI.cs" />
    <Compile Include="Peripherals\Video\TegraSyncpts.cs" />
    <Compile Include="Peripherals\Video\VybridDCU.cs" />
    <Compile Include="Peripherals\Video\PL110.cs" />
    <Compile Include="Peripherals\Video\TegraDisplay.cs" />
    <Compile Include="Peripherals\Network\SMC91X.cs" />
    <Compile Include="Peripherals\I2C\XIIC.cs" />
    <Compile Include="Peripherals\I2C\VybridI2C.cs" />
    <Compile Include="Peripherals\I2C\OpenCoresI2C.cs" />
    <Compile Include="Peripherals\Wireless\EmberRadio.cs" />
    <Compile Include="Peripherals\USBDeprecated\ISP1761.cs" />
    <Compile Include="Peripherals\Timers\PL031.cs" />
    <Compile Include="Peripherals\USBDeprecated\IUSBHubBase.cs" />
    <Compile Include="Peripherals\USBDeprecated\USBPacket.cs" />
    <Compile Include="Peripherals\CAN\STMCAN.cs" />
    <Compile Include="Peripherals\CAN\MPFS_CAN.cs" />
    <Compile Include="Peripherals\USBDeprecated\EHCIHostController.cs" />
    <Compile Include="Peripherals\Timers\TegraUsecTimer.cs" />
    <Compile Include="Peripherals\I2C\TegraI2CController.cs" />
    <Compile Include="Peripherals\I2C\TegraDVC.cs" />
    <Compile Include="Peripherals\I2C\LM95245.cs" />
    <Compile Include="Peripherals\Input\FT5x06.cs" />
    <Compile Include="Peripherals\IRQControllers\AIC.cs" />
    <Compile Include="Peripherals\USBDeprecated\MassStorageExtensions.cs" />
    <Compile Include="Peripherals\Input\PL050.cs" />
    <Compile Include="Peripherals\USBDeprecated\USBMouse.cs" />
    <Compile Include="Peripherals\USBDeprecated\USBKeyboard.cs" />
    <Compile Include="Peripherals\I2C\EFM32GGI2CController.cs" />
    <Compile Include="Peripherals\Sensors\BMP180.cs" />
    <Compile Include="Peripherals\I2C\BMA180.cs" />
    <Compile Include="Peripherals\I2C\SHT21.cs" />
    <Compile Include="Peripherals\I2C\BMC050.cs" />
    <Compile Include="Peripherals\Miscellaneous\Button.cs" />
    <Compile Include="Peripherals\Network\SynopsysEthernetMAC.cs" />
    <Compile Include="Peripherals\SPI\XilinxQSPI.cs" />
    <Compile Include="Peripherals\SPI\HiFive_SPI.cs" />
    <Compile Include="Peripherals\IRQControllers\MSCM.cs" />
    <Compile Include="Peripherals\Miscellaneous\SEMA4.cs" />
    <Compile Include="Peripherals\MTD\FSLNAND.cs" />
    <Compile Include="Peripherals\UART\PL011.cs" />
    <Compile Include="Peripherals\UART\PULP_STDOUT.cs" />
    <Compile Include="Peripherals\Input\FusionF0710A.cs" />
    <Compile Include="Peripherals\Input\AR1021.cs" />
    <Compile Include="Peripherals\Miscellaneous\PrimeCellIDHelper.cs" />
    <Compile Include="Peripherals\SPI\STM32SPI.cs" />
    <Compile Include="Peripherals\Timers\CC2538Watchdog.cs" />
    <Compile Include="Peripherals\USBDeprecated\USBDeviceSpeed.cs" />
    <Compile Include="Peripherals\GPIOPort\EFMGPIOPort.cs" />
    <Compile Include="Peripherals\GPIOPort\STM32F4GPIOPort.cs" />
    <Compile Include="Peripherals\GPIOPort\STM32F1GPIOPort.cs" />
    <Compile Include="Peripherals\GPIOPort\VybridGPIOPort.cs" />
    <Compile Include="Peripherals\GPIOPort\XilinxGPIOPS.cs" />
    <Compile Include="Peripherals\USBDeprecated\USBTablet.cs" />
    <Compile Include="Peripherals\GPIOPort\Emios.cs" />
    <Compile Include="Peripherals\IRQControllers\MPC5567_INTC.cs" />
    <Compile Include="Peripherals\UART\MPC5567_UART.cs" />
    <Compile Include="Peripherals\Timers\CC2538SleepTimer.cs" />
    <Compile Include="Peripherals\USBDeprecated\Ulpi.cs" />
    <Compile Include="Peripherals\SD\SunxiMMC.cs" />
    <Compile Include="Peripherals\Timers\SunxiHighSpeedTimer.cs" />
    <Compile Include="Peripherals\SD\MMCController.cs" />
    <Compile Include="Peripherals\SD\SDCard.cs" />
    <Compile Include="Peripherals\SD\DeprecatedSDCard.cs" />
    <Compile Include="Peripherals\SD\SDCardExtensions.cs" />
    <Compile Include="Peripherals\Timers\SunxiTimer.cs" />
    <Compile Include="Peripherals\Timers\TexasInstrumentsTimer.cs" />
    <Compile Include="Peripherals\IRQControllers\AINTC.cs" />
    <Compile Include="Peripherals\I2C\STM32F4_I2C.cs" />
    <Compile Include="Peripherals\Timers\STM32F4_RTC.cs" />
    <Compile Include="Peripherals\Miscellaneous\BitBanding.cs">
      <DependentUpon>BitBanding.tt</DependentUpon>
    </Compile>
    <Compile Include="Peripherals\USBDeprecated\UsbHub.cs" />
    <Compile Include="Peripherals\UART\CadenceUart.cs" />
    <Compile Include="Peripherals\UART\Atmel91DebugUnit.cs" />
    <Compile Include="Peripherals\UART\ImxUart.cs" />
    <Compile Include="Peripherals\Timers\Atmel91SystemTimer.cs" />
    <Compile Include="Peripherals\Timers\PeriodicInterruptTimer.cs" />
    <Compile Include="Peripherals\Network\FastEthernetController.cs" />
    <Compile Include="Peripherals\DMA\TegraDma.cs" />
    <Compile Include="Peripherals\DMA\VybridDma.cs" />
    <Compile Include="Peripherals\DMA\TegraDmaHost1X.cs" />
    <Compile Include="Peripherals\Timers\Efm32Timer.cs" />
    <Compile Include="Peripherals\Timers\STM32L_RTC.cs" />
    <Compile Include="Peripherals\UART\AppUart.cs" />
    <Compile Include="Peripherals\UART\STM32F7_USART.cs" />
    <Compile Include="Peripherals\DMA\Dma2DColorMode.cs" />
    <Compile Include="Peripherals\DMA\STM32DMA2D.cs" />
    <Compile Include="Peripherals\Video\STM32LTDC.cs" />
    <Compile Include="Peripherals\Wireless\CC2538\InterruptRegister.cs" />
    <Compile Include="Peripherals\Wireless\CC2538\InterruptSource.cs" />
    <Compile Include="Peripherals\Wireless\CC2538RF.cs" />
    <Compile Include="Peripherals\Wireless\AT86RF233.cs" />
    <Compile Include="Peripherals\I2C\STM32F7_I2C.cs" />
    <Compile Include="Peripherals\Input\FT5336.cs" />
    <Compile Include="Peripherals\Miscellaneous\STM32_SYSCFG.cs" />
    <Compile Include="Peripherals\Wireless\IEEE802_15_4\Frame.cs" />
    <Compile Include="Peripherals\Wireless\IEEE802_15_4\FrameType.cs" />
    <Compile Include="Peripherals\Wireless\IEEE802_15_4\AddressingMode.cs" />
    <Compile Include="Peripherals\Wireless\IEEE802_15_4\AddressInformation.cs" />
    <Compile Include="Peripherals\Wireless\IEEE802_15_4\Address.cs" />
    <Compile Include="Peripherals\SPI\Quark_SPI.cs" />
    <Compile Include="Peripherals\Network\ENC28J60.cs" />
    <Compile Include="Peripherals\Sensors\MC3635.cs" />
    <Compile Include="Peripherals\Sensors\TI_LM74.cs" />
    <Compile Include="Peripherals\GPIOPort\Quark_GPIOController.cs" />
    <Compile Include="Peripherals\GPIOPort\Quark_PWM.cs" />
    <Compile Include="Peripherals\GPIOPort\HiFive_PWM.cs" />
    <Compile Include="Peripherals\Wireless\CC2520.cs" />
    <Compile Include="Peripherals\Wireless\CC1200.cs" />
    <Compile Include="Peripherals\Miscellaneous\CC2538_Cryptoprocessor.cs" />
    <Compile Include="Peripherals\GPIOPort\EFR32_GPIOPort.cs" />
    <Compile Include="Peripherals\I2C\EFR32_I2CController.cs" />
    <Compile Include="Peripherals\UART\EFR32_USART.cs" />
    <Compile Include="Peripherals\Sensors\MAX6682MUA.cs" />
    <Compile Include="Peripherals\Sensors\SI70xx.cs" />
    <Compile Include="Peripherals\CPU\TranslationCPU.cs" />
    <Compile Include="Peripherals\CPU\CpuBitness.cs" />
    <Compile Include="Peripherals\CPU\Disassembler\IDisassembler.cs" />
    <Compile Include="Peripherals\CPU\Disassembler\IDisassemblable.cs" />
    <Compile Include="Peripherals\CPU\Disassembler\DisassemblerManager.cs" />
    <Compile Include="Peripherals\CPU\Disassembler\DisassemblyEngine.cs" />
    <Compile Include="Peripherals\CPU\Registers\IRegisters.cs" />
    <Compile Include="Peripherals\CPU\CpuAbortException.cs" />
    <Compile Include="Peripherals\CPU\Registers\RegistersGroup.cs" />
    <Compile Include="Peripherals\UART\SemihostingUart.cs" />
    <Compile Include="..\Cores\Common\RegisterEnumParser.cs">
      <DependentUpon>RegisterEnumParser.tt</DependentUpon>
    </Compile>
    <Compile Include="Peripherals\CPU\Disassembler\DisassemblerAttribtue.cs" />
    <Compile Include="Peripherals\GPIOPort\MiV_CoreGPIO.cs" />
    <Compile Include="Peripherals\Timers\MiV_CoreTimer.cs" />
    <Compile Include="Peripherals\UART\MiV_CoreUART.cs" />
    <Compile Include="Peripherals\UART\LiteX_UART.cs" />
    <Compile Include="Peripherals\UART\LiteX_UART_64bit.cs" />
    <Compile Include="Peripherals\Network\LiteX_Ethernet.cs" />
    <Compile Include="Peripherals\UART\PicoSoC_SimpleUART.cs" />
    <Compile Include="Peripherals\Sensors\DummySensor.cs" />
    <Compile Include="Peripherals\Miscellaneous\Quark_SystemControlSubsystem.cs" />
    <Compile Include="Peripherals\UART\SiFive_UART.cs" />
    <Compile Include="Peripherals\UART\SAM_USART.cs" />
    <Compile Include="Peripherals\UART\Potato_UART.cs" />
    <Compile Include="Peripherals\GPIOPort\SiFive_GPIO.cs" />
    <Compile Include="Peripherals\Miscellaneous\SiLabs\EFM32xG1xBDeviceInformation.cs" />
    <Compile Include="Peripherals\Miscellaneous\SiLabs\EFM32xGDeviceInformation.cs" />
    <Compile Include="Peripherals\Miscellaneous\SiLabs\EFR32DeviceInformation.cs" />
    <Compile Include="Peripherals\Miscellaneous\SiLabs\EZR32DeviceInformation.cs" />
    <Compile Include="Peripherals\Miscellaneous\SiLabs\DeviceFamily.cs" />
    <Compile Include="Peripherals\Miscellaneous\SiLabs\DeviceInformation.cs" />
    <Compile Include="Peripherals\Miscellaneous\SiLabs\EFR32_GPCRC.cs" />
    <Compile Include="Peripherals\Network\CadenceGEM.cs" />
    <Compile Include="Peripherals\GPIOPort\MPFS_GPIO.cs" />
    <Compile Include="Peripherals\MTD\MPFS_eNVM.cs" />
    <Compile Include="Peripherals\SPI\MPFS_SPI.cs" />
    <Compile Include="Peripherals\Timers\MPFS_Timer.cs" />
    <Compile Include="Peripherals\I2C\MPFS_I2C.cs" />
    <Compile Include="Peripherals\USB\USBMouse.cs" />
    <Compile Include="Peripherals\Miscellaneous\STM32F4_RNG.cs" />
    <Compile Include="Peripherals\UART\Murax_UART.cs" />
    <Compile Include="Peripherals\Timers\Murax_Timer.cs" />
    <Compile Include="Peripherals\GPIOPort\Murax_GPIO.cs" />
    <Compile Include="Peripherals\Miscellaneous\SAM_TRNG.cs" />
    <Compile Include="Peripherals\UART\LowPower_UART.cs" />
    <Compile Include="Peripherals\Timers\LowPower_Timer.cs" />
    <Compile Include="Peripherals\EtherBoneBridge.cs" />
    <Compile Include="Peripherals\SPI\LiteX_SPI_Flash.cs" />
    <Compile Include="Peripherals\GPIOPort\LiteX_ControlAndStatus.cs" />
    <Compile Include="Peripherals\GPIOPort\LiteX_GPIO.cs" />
    <Compile Include="Peripherals\SPI\LiteX_SPI.cs" />
    <Compile Include="Peripherals\SD\SDCapacity.cs" />
    <Compile Include="Peripherals\MTD\EFR32xg13FlashController.cs" />
    <Compile Include="Peripherals\USB\ValentyUSB.cs" />
    <Compile Include="Peripherals\I2C\LiteX_I2C.cs" />
    <Compile Include="Peripherals\I2C\LiteX_I2C_Zephyr.cs" />
    <Compile Include="Peripherals\SPI\PicoRV_SPI.cs" />
    <Compile Include="Peripherals\Video\LiteX_Framebuffer.cs" />
    <Compile Include="Peripherals\USB\USBKeyboard.cs" />
    <Compile Include="Peripherals\Wireless\IEEE802_15_4\PHYHeader802154.cs" />
    <Compile Include="Peripherals\SPI\MAX3421E.cs" />
    <Compile Include="Peripherals\GPIOPort\CC2538_GPIO.cs" />
    <Compile Include="Peripherals\Miscellaneous\LiteX_SoC_Controller.cs" />
    <Compile Include="Peripherals\SPI\EOSS3_SPIMaster.cs" />
    <Compile Include="Peripherals\Miscellaneous\LiteX_MMCM.cs" />
    <Compile Include="Peripherals\Analog\EOSS3_ADC.cs" />
    <Compile Include="Peripherals\DMA\EOSS3_SPI_DMA.cs" />
    <Compile Include="Peripherals\Miscellaneous\EOSS3_PacketFIFO.cs" />
    <Compile Include="Peripherals\Miscellaneous\EOSS3_FlexibleFusionEngine.cs" />
    <Compile Include="Peripherals\DMA\EOSS3_SystemDMABridge.cs" />
    <Compile Include="Peripherals\Sensors\ADXL345.cs" />
    <Compile Include="Peripherals\SD\LiteSDCard.cs" />
    <Compile Include="Peripherals\Sensors\PAC1934.cs" />
    <Compile Include="Peripherals\Sound\LiteX_I2S.cs" />
    <Compile Include="Peripherals\Sound\LiteX_I2S_Master.cs" />
    <Compile Include="Peripherals\Sound\LiteX_I2S_Slave.cs" />
    <Compile Include="Peripherals\Sound\NRF52840_I2S.cs" />
    <Compile Include="Peripherals\Sound\NRF52840_PDM.cs" />
    <Compile Include="Peripherals\UART\K6xF_UART.cs" />
    <Compile Include="Peripherals\Miscellaneous\K6xF_MCG.cs" />
    <Compile Include="Peripherals\Miscellaneous\K6xF_RNG.cs" />
    <Compile Include="Peripherals\Network\K6xF_Ethernet.cs" />
    <Compile Include="Peripherals\Miscellaneous\K6xF_SIM.cs" />
    <Compile Include="Peripherals\UART\NRF52840_UART.cs" />
    <Compile Include="Peripherals\ATAPI\ATAPI.cs" />
    <Compile Include="Peripherals\ATAPI\CDROM.cs" />
    <Compile Include="Peripherals\Miscellaneous\STM32F4_RCC.cs" />
    <Compile Include="Peripherals\Miscellaneous\NRF52840_CLOCK.cs" />
    <Compile Include="Peripherals\Timers\NRF52840_RTC.cs" />
    <Compile Include="Peripherals\GPIOPort\LPC43xx_GPIO.cs" />
    <Compile Include="Peripherals\Miscellaneous\SevenSegmentsDisplay.cs" />
    <Compile Include="Peripherals\GPIOPort\NRF52840_GPIO.cs" />
    <Compile Include="Peripherals\GPIOPort\NRF52840_GPIOTasksEvents.cs" />
    <Compile Include="Peripherals\SPI\NRF52840_SPI.cs" />
    <Compile Include="Peripherals\Sensors\ADXL372.cs" />
    <Compile Include="Peripherals\I2C\NRF52840_I2C.cs" />
    <Compile Include="Peripherals\Sensors\LSM9DS1_IMU.cs" />
    <Compile Include="Peripherals\Sensors\LSM9DS1_Magnetic.cs" />
    <Compile Include="Peripherals\Sensors\ST_I2CSensorBase.cs" />
    <Compile Include="Peripherals\Sensors\LSM330_Accelerometer.cs" />
    <Compile Include="Peripherals\Sensors\LSM330_Gyroscope.cs" />
    <Compile Include="Peripherals\Timers\NRF52840_Timer.cs" />
    <Compile Include="Peripherals\Sensors\ArduCAMMini2MPPlus.cs" />
    <Compile Include="Peripherals\Sensors\OV2640.cs" />
    <Compile Include="Peripherals\Sensors\LIS2DS12.cs" />
    <Compile Include="Peripherals\Sensors\LSM303DLHC_Accelerometer.cs" />
    <Compile Include="Peripherals\Sensors\LSM303DLHC_Gyroscope.cs" />
    <Compile Include="Peripherals\Timers\PULP_Timer.cs" />
    <Compile Include="Peripherals\UART\PULP_uDMA_UART.cs" />
    <Compile Include="Peripherals\GPIOPort\PULP_APB_GPIO.cs" />
    <Compile Include="Peripherals\UART\IbexUART.cs" />
    <Compile Include="Peripherals\GPIOPort\OpenTitan_GPIO.cs" />
    <Compile Include="Peripherals\Sound\PULP_I2S.cs" />
    <Compile Include="Peripherals\Mocks\EchoI2CDevice.cs" />
    <Compile Include="Peripherals\I2C\PULP_uDMA_I2C.cs" />
    <Compile Include="Peripherals\SPI\PULP_uDMA_SPI.cs" />
    <Compile Include="Peripherals\Mocks\DummySPISlave.cs" />
    <Compile Include="Peripherals\SD\PULP_uDMA_SDIO.cs" />
<<<<<<< HEAD
    <Compile Include="Peripherals\Sensors\PULP_uDMA_Camera.cs" />
    <Compile Include="Peripherals\Sensors\HM01B0.cs" />
    <Compile Include="Peripherals\Sound\EOSS3_Voice.cs" />
    <Compile Include="Peripherals\Network\LiteX_Ethernet_CSR32.cs" />
    <Compile Include="Peripherals\Timers\LiteX_Timer_CSR32.cs" />
=======
    <Compile Include="Peripherals\Miscellaneous\OpenTitan_VerilatorSwTestStatus.cs" />
>>>>>>> 9812edd0
  </ItemGroup>
  <Import Project="$(MSBuildBinPath)\Microsoft.CSharp.targets" />
  <ProjectExtensions>
    <MonoDevelop>
      <Properties>
        <Policies>
          <TextStylePolicy FileWidth="120" TabWidth="4" IndentWidth="4" RemoveTrailingWhitespace="True" TabsToSpaces="True" NoTabsAfterNonTabs="True" EolMarker="Unix" scope="text/x-csharp" />
          <TextStylePolicy FileWidth="120" TabWidth="4" IndentWidth="4" RemoveTrailingWhitespace="True" TabsToSpaces="True" NoTabsAfterNonTabs="True" EolMarker="Unix" scope="text/plain" />
          <DotNetNamingPolicy DirectoryNamespaceAssociation="PrefixedHierarchical" ResourceNamePolicy="FileName" />
          <CSharpFormattingPolicy IndentBlock="True" IndentBraces="False" IndentSwitchSection="True" IndentSwitchCaseSection="True" LabelPositioning="OneLess" NewLinesForBracesInTypes="True" NewLinesForBracesInMethods="True" NewLinesForBracesInProperties="True" NewLinesForBracesInAccessors="True" NewLinesForBracesInAnonymousMethods="True" NewLinesForBracesInControlBlocks="True" NewLinesForBracesInAnonymousTypes="True" NewLinesForBracesInObjectCollectionArrayInitializers="True" NewLinesForBracesInLambdaExpressionBody="True" NewLineForElse="True" NewLineForCatch="True" NewLineForFinally="True" NewLineForMembersInObjectInit="True" NewLineForMembersInAnonymousTypes="True" NewLineForClausesInQuery="True" SpacingAfterMethodDeclarationName="False" SpaceWithinMethodDeclarationParenthesis="False" SpaceBetweenEmptyMethodDeclarationParentheses="False" SpaceAfterMethodCallName="False" SpaceWithinMethodCallParentheses="False" SpaceBetweenEmptyMethodCallParentheses="False" SpaceWithinExpressionParentheses="False" SpaceWithinCastParentheses="False" SpaceWithinOtherParentheses="False" SpaceAfterCast="False" SpacesIgnoreAroundVariableDeclaration="False" SpaceBeforeOpenSquareBracket="False" SpaceBetweenEmptySquareBrackets="False" SpaceWithinSquareBrackets="False" SpaceAfterColonInBaseTypeDeclaration="True" SpaceAfterComma="True" SpaceAfterDot="False" SpaceAfterSemicolonsInForStatement="True" SpaceBeforeColonInBaseTypeDeclaration="True" SpaceBeforeComma="False" SpaceBeforeDot="False" SpaceBeforeSemicolonsInForStatement="False" SpacingAroundBinaryOperator="Single" WrappingPreserveSingleLine="True" WrappingKeepStatementsOnSingleLine="True" PlaceSystemDirectiveFirst="True" SpaceAfterControlFlowStatementKeyword="False" scope="text/x-csharp" />
          <StandardHeader IncludeInNewFiles="True" Text="&#xA;Copyright (c) 2010-${Year} Antmicro&#xA;&#xA; This file is licensed under the MIT License.&#xA; Full license text is available in 'licenses/MIT.txt'.&#xA;" />
        </Policies>
      </Properties>
    </MonoDevelop>
  </ProjectExtensions>
  <ItemGroup>
    <None Include="Peripherals\Miscellaneous\BitBanding.tt">
      <Generator>TextTemplatingFileGenerator</Generator>
      <LastGenOutput>BitBanding.cs</LastGenOutput>
    </None>
  </ItemGroup>
  <ItemGroup>
    <None Include="..\Cores\Common\RegisterEnumParser.tt">
      <Link>Peripherals\CPU\Registers\RegisterEnumParser.tt</Link>
      <Generator>TextTemplatingFileGenerator</Generator>
      <LastGenOutput>RegisterEnumParser.cs</LastGenOutput>
    </None>
  </ItemGroup>
  <ItemGroup>
    <ProjectReference Include="..\Main\Emulator.csproj">
      <Project>{2901AECB-A54F-4FD8-9AC1-033D86DC7257}</Project>
      <Name>Emulator</Name>
    </ProjectReference>
    <ProjectReference Include="..\..\..\..\..\lib\Migrant\Migrant\Migrant.csproj">
      <Project>{5F87C357-09FB-4F53-BE37-41FE5BD88957}</Project>
      <Name>Migrant</Name>
    </ProjectReference>
    <ProjectReference Include="..\..\..\..\..\lib\ELFSharp\ELFSharp\ELFSharp.csproj">
      <Project>{CF944E09-7C14-433C-A185-161848E989B3}</Project>
      <Name>ELFSharp</Name>
    </ProjectReference>
    <ProjectReference Include="..\Extensions\Extensions.csproj">
      <Project>{4C636FAF-4650-4088-8EA8-2FCCC225E9CF}</Project>
      <Name>Extensions</Name>
    </ProjectReference>
  </ItemGroup>
  <ItemGroup>
    <Folder Include="Peripherals\Miscellaneous\SiLabs\" />
  </ItemGroup>
</Project><|MERGE_RESOLUTION|>--- conflicted
+++ resolved
@@ -369,15 +369,12 @@
     <Compile Include="Peripherals\SPI\PULP_uDMA_SPI.cs" />
     <Compile Include="Peripherals\Mocks\DummySPISlave.cs" />
     <Compile Include="Peripherals\SD\PULP_uDMA_SDIO.cs" />
-<<<<<<< HEAD
     <Compile Include="Peripherals\Sensors\PULP_uDMA_Camera.cs" />
     <Compile Include="Peripherals\Sensors\HM01B0.cs" />
     <Compile Include="Peripherals\Sound\EOSS3_Voice.cs" />
     <Compile Include="Peripherals\Network\LiteX_Ethernet_CSR32.cs" />
     <Compile Include="Peripherals\Timers\LiteX_Timer_CSR32.cs" />
-=======
     <Compile Include="Peripherals\Miscellaneous\OpenTitan_VerilatorSwTestStatus.cs" />
->>>>>>> 9812edd0
   </ItemGroup>
   <Import Project="$(MSBuildBinPath)\Microsoft.CSharp.targets" />
   <ProjectExtensions>
